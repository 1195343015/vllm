--- conflicted
+++ resolved
@@ -7,9 +7,9 @@
 from vllm.logger import init_logger
 from vllm.utils import cdiv, sha256
 from vllm.v1.core.block_pool import BlockPool
+from vllm.v1.core.hybrid_allocator import HybridMemoryAllocator
 from vllm.v1.core.kv_cache_utils import (BlockHashType, KVCacheBlock,
                                          hash_request_tokens)
-from vllm.v1.core.hybrid_allocator import HybridMemoryAllocator
 from vllm.v1.kv_cache_interface import KVCacheConfig
 from vllm.v1.metrics.stats import PrefixCacheStats
 from vllm.v1.request import Request, RequestStatus
@@ -142,8 +142,7 @@
         else:
             last_block_hash = None
 
-        computed_blocks = self.allocator.find_longest_cache_hit(
-            block_hashes)
+        computed_blocks = self.allocator.find_longest_cache_hit(block_hashes)
         self.prefix_cache_stats.queries += len(block_hashes)
         self.prefix_cache_stats.hits += len(computed_blocks)
 
@@ -163,14 +162,9 @@
         self,
         request: Request,
         num_tokens: int,
-<<<<<<< HEAD
         new_computed_blocks: Optional[list[dict[int, KVCacheBlock]]] = None,
+        num_lookahead_tokens: int = 0,
     ) -> Optional[list[dict[int, KVCacheBlock]]]:
-=======
-        new_computed_blocks: Optional[list[KVCacheBlock]] = None,
-        num_lookahead_tokens: int = 0,
-    ) -> Optional[list[KVCacheBlock]]:
->>>>>>> dc1b4a6f
         """Add slots for a request with new tokens to append.
 
         Args:
